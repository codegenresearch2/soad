--- conflicted
+++ resolved
@@ -35,11 +35,6 @@
   const calculateStats = useCallback((filteredTrades) => {
     if (filteredTrades.length === 0) return null;
     const filteredSellTrades = filteredTrades.filter(trade => trade.order_type === 'sell');
-<<<<<<< HEAD
-    const average_profit_loss = filteredSellTrades.reduce((acc, trade) => acc + trade.profit_loss, 0) / filteredSellTrades.length;
-    const win_loss_rate = filteredSellTrades.filter(trade => trade.profit_loss > 0).length / filteredSellTrades.length;
-    const total_profit_loss = filteredSellTrades.reduce((acc, trade) => acc + trade.profit_loss, 0);
-=======
     const hasSellTrades = filteredSellTrades.length > 0;
 
     const average_profit_loss = hasSellTrades
@@ -51,7 +46,6 @@
     const total_profit_loss = hasSellTrades
       ? filteredSellTrades.reduce((acc, trade) => acc + trade.profit_loss, 0)
       : 0;
->>>>>>> 313e9b49
     const number_of_trades = filteredTrades.length;
     const trades_per_day = filteredTrades.reduce((acc, trade) => {
       const day = new Date(trade.timestamp).toLocaleDateString();
@@ -183,13 +177,9 @@
                   <Card.Body>
                     <Card.Title>Average P/L</Card.Title>
                     <Card.Text>
-<<<<<<< HEAD
-                      {new Intl.NumberFormat('en-US', { style: 'currency', currency: 'USD' }).format(stats.average_profit_loss)}
-=======
                       {typeof stats.average_profit_loss === "number"
                         ? new Intl.NumberFormat('en-US', { style: 'currency', currency: 'USD' }).format(stats.average_profit_loss)
                         : "N/A"}
->>>>>>> 313e9b49
                     </Card.Text>
                   </Card.Body>
                 </Card>
